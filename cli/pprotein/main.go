--- conflicted
+++ resolved
@@ -81,11 +81,6 @@
 		return err
 	}
 
-<<<<<<< HEAD
-	grp, err := group.NewCollector(store, port)
-	if err != nil {
-		return err
-=======
 	mOpts := &collect.Options{
 		Type:     "memo",
 		Ext:      "-memo.log",
@@ -96,10 +91,9 @@
 		return err
 	}
 
-	port := os.Getenv("PORT")
-	if port == "" {
-		port = "9000"
->>>>>>> 77557f91
+	grp, err := group.NewCollector(store, port)
+	if err != nil {
+		return err
 	}
 	grp.RegisterHandlers(api.Group("/group"))
 
