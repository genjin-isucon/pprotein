--- conflicted
+++ resolved
@@ -2,17 +2,12 @@
 
 import (
 	"fmt"
-<<<<<<< HEAD
-	"github.com/kaz/pprotein/fetch"
-	"github.com/labstack/echo/v4"
-=======
->>>>>>> 8b2eb1b9
 	"net/http"
 	"os/exec"
 	"sync"
 
 	"github.com/kaz/pprotein/fetch"
-	"github.com/labstack/echo"
+	"github.com/labstack/echo/v4"
 )
 
 type (
